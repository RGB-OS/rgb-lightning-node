FROM rust:1.89-slim-bookworm AS builder

<<<<<<< HEAD
# Install protobuf compiler required for VLS dependencies
RUN apt-get update && apt-get install -y protobuf-compiler && rm -rf /var/lib/apt/lists/*

COPY . .
=======
COPY Cargo.toml Cargo.lock ./
COPY src ./src
COPY rust-lightning ./rust-lightning
>>>>>>> 5187bfc0

# Build with release mode to reduce size and build time
RUN cargo build --release --features vls

FROM debian:bookworm-slim

COPY --from=builder ./target/release/rgb-lightning-node /usr/bin/rgb-lightning-node

RUN apt-get update && apt install -y --no-install-recommends \
    ca-certificates openssl wget s3fs bash unzip curl nvme-cli \
    && apt-get clean && rm -rf /var/lib/apt/lists/* /tmp/* /var/tmp/*

# Install AWS CLI v2
RUN wget "https://awscli.amazonaws.com/awscli-exe-linux-x86_64.zip" -O "awscliv2.zip" \
    && unzip awscliv2.zip \
    && ./aws/install \
    && rm -rf awscliv2.zip aws/

COPY start.sh /

RUN chmod +x start.sh && mkdir /s3

ENTRYPOINT ["/start.sh"]<|MERGE_RESOLUTION|>--- conflicted
+++ resolved
@@ -1,18 +1,17 @@
 FROM rust:1.89-slim-bookworm AS builder
+FROM rust:1.87.0-bookworm AS builder
 
-<<<<<<< HEAD
 # Install protobuf compiler required for VLS dependencies
 RUN apt-get update && apt-get install -y protobuf-compiler && rm -rf /var/lib/apt/lists/*
 
-COPY . .
-=======
 COPY Cargo.toml Cargo.lock ./
 COPY src ./src
 COPY rust-lightning ./rust-lightning
->>>>>>> 5187bfc0
 
+RUN cargo build
 # Build with release mode to reduce size and build time
 RUN cargo build --release --features vls
+
 
 FROM debian:bookworm-slim
 
